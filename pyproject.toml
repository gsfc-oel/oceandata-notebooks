[project]
version = "0.2.0"
name = "oceandata-notebooks"
description = "Tutorials for data from NASA's Ocean Biology Distributed Active Archive Center (OB.DAAC)"
urls.Repository = "https://github.com/gsfc-oel/oceandata-notebooks"
<<<<<<< HEAD
license.text = "Apache-2.0"
requires-python = ">=3.10"
=======
license.text = "NASA-1.3"
requires-python = ">=3.11"
>>>>>>> b99cc239
readme = "README.md"
maintainers = [
  { "name" = "Ian Carroll", "email" = "ian.t.carroll@nasa.gov" },
]

[dependency-groups]
# every package used in an import or by a backend (e.g. h5netcdf)
notebooks = [
  "cartopy>=0.23.0",
  "cf-xarray>=0.9.4",
  "cmocean>=4.0.3",
  "dask[distributed]>=2024.4.1",
  "datashader>=0.17.0",
  "earthaccess>=0.11.0",
  "h5netcdf>=1.3.0",
  "holoviews>=1.19.1",
  "hvplot>=0.9.2",
  "matplotlib>=3.8.4",
  "netcdf4>=1.6.5",
  "numba>=0.60.0",
  "pandas>=2.2.1",
  "pillow>=10.4.0",
  "pvlib>=0.11.1",
  "pyproj>=3.6.1",
  "rasterio>=1.4.1",
  "rioxarray>=0.19.0",
  "scipy>=1.13.1",
  "seaborn>=0.13.2",
  "torch>=2.7.0",
  "tqdm>=4.66.5",
  "xarray>=2024.3.0",
]
# additional packages for book/setup.py
kernel = [
  "bash-kernel>=0.9.3",
  "ipykernel>=6.29.3",
  "ipywidgets>=8.1.2",
]
# additional packages for docker/requirements.in
# TODO: async-timeout is a possible unlisted dep of jupyter-vscode-proxy?
docker = [
  "async-timeout>=4.0.3",
  "bash-kernel>=0.9.3",
  "black>=24.10.0",
  "boto3>=1.35.36",
  "dask-gateway>=2024.1.0",
  "dask-labextension>=7.0.0",
  "geopandas>=1.0.1",
  "geoviews>=1.12.0",
  "gh-scoped-creds>=4.1",
  "isort>=5.13.2",
  "jupyter-vscode-proxy>=0.6",
  "jupyterlab-code-formatter>=3.0.2",
  "jupyterlab-git>=0.50.1",
  "jupyterlab-h5web>=12.3.0",
  "jupytext>=1.16.4",
  "lz4>=4.3.3",
  "scikit-image>=0.24.0",
  "scikit-learn>=1.5.2",
  "uv>=0.4.27",
  "zarr>=2.18.2",
]
# packages that provide command-line tools for maintainers
tools = [
  "jupyter-book<2",
  "jupytext>=1.17.1",
  "pre-commit>=4.0.1",
  "ruff>=0.7.1",
]
# uv add --group constraints -r docker/requirements.in
constraints = [
  "alembic==1.14.1",
  "annotated-types==0.7.0",
  "anyio==4.8.0",
  "argon2-cffi==23.1.0",
  "argon2-cffi-bindings==21.2.0",
  "arrow==1.3.0",
  "asttokens==3.0.0",
  "async_generator==1.10",
  "async-lru==2.0.4",
  "attrs==25.1.0",
  "babel==2.17.0",
  "beautifulsoup4==4.13.3",
  "bleach==6.2.0",
  "blinker==1.9.0",
  "bokeh==3.7.3",
  "Brotli==1.1.0",
  "cached-property==1.5.2",
  "certifi==2024.12.14",
  "certipy==0.2.1",
  "cffi==1.17.1",
  "charset-normalizer==3.4.1",
  "click==8.2.1",
  "cloudpickle==3.1.1",
  "comm==0.2.2",
  "contourpy==1.3.2",
  "cryptography==44.0.0",
  "cytoolz==1.0.1",
  "dask==2025.7.0",
  "debugpy==1.8.12",
  "decorator==5.1.1",
  "defusedxml==0.7.1",
  "distributed==2025.7.0",
  "exceptiongroup==1.2.2",
  "executing==2.1.0",
  "fastjsonschema==2.21.1",
  "fqdn==1.5.1",
  "fsspec==2025.7.0",
  "greenlet==3.1.1",
  "h11==0.14.0",
  "h2==4.2.0",
  "hpack==4.1.0",
  "httpcore==1.0.7",
  "httpx==0.28.1",
  "hyperframe==6.1.0",
  "idna==3.10",
  "importlib_metadata==8.6.1",
  "importlib_resources==6.5.2",
  "ipykernel==6.29.5",
  "ipython==8.32.0",
  "ipywidgets==8.1.5",
  "isoduration==20.11.0",
  "jedi==0.19.2",
  "Jinja2==3.1.5",
  "json5==0.10.0",
  "jsonpointer==3.0.0",
  "jsonschema==4.23.0",
  "jsonschema-specifications==2024.10.1",
  "jupyter_client==8.6.3",
  "jupyter_core==5.7.2",
  "jupyter-events==0.12.0",
  "jupyter-lsp==2.2.5",
  "jupyter_offlinenotebook==0.3.1",
  "jupyter-resource-usage==1.1.0",
  "jupyter_server==2.15.0",
  "jupyter_server_terminals==0.5.3",
  "jupyterhub==5.2.1",
  "jupyterlab==4.3.5",
  "jupyterlab_pygments==0.3.0",
  "jupyterlab_server==2.27.3",
  "jupyterlab_widgets==3.0.13",
  "locket==1.0.0",
  "lz4==4.4.4",
  "Mako==1.3.9",
  "MarkupSafe==3.0.2",
  "matplotlib-inline==0.1.7",
  "mistune==3.1.1",
  "msgpack==1.1.1",
  "narwhals==1.48.0",
  "nbclient==0.10.2",
  "nbconvert==7.16.6",
  "nbformat==5.10.4",
  "nest_asyncio==1.6.0",
  "notebook==7.3.2",
  "notebook_shim==0.2.4",
  "numpy==2.2.6",
  "oauthlib==3.2.2",
  "overrides==7.7.0",
  "packaging==24.2",
  "pamela==1.2.0",
  "pandas==2.3.1",
  "pandocfilters==1.5.0",
  "parso==0.8.4",
  "partd==1.4.2",
  "pexpect==4.9.0",
  "pickleshare==0.7.5",
  "pillow==11.3.0",
  "pip==25.0",
  "pkgutil_resolve_name==1.3.10",
  "platformdirs==4.3.6",
  "prometheus_client==0.21.1",
  "prompt_toolkit==3.0.50",
  "psutil==5.9.8",
  "ptyprocess==0.7.0",
  "pure_eval==0.2.3",
  "pyarrow==20.0.0",
  "pycparser==2.22",
  "pydantic==2.0.3",
  "pydantic_core==2.3.0",
  "Pygments==2.19.1",
  "pyinterp==2025.3.0",
  "PyJWT==2.10.1",
  "PySocks==1.7.1",
  "python-dateutil==2.9.0.post0",
  "python-json-logger==2.0.7",
  "pytz==2025.1",
  "PyYAML==6.0.2",
  "pyzmq==26.2.1",
  "referencing==0.36.2",
  "requests==2.32.3",
  "rfc3339_validator==0.1.4",
  "rfc3986-validator==0.1.1",
  "rpds-py==0.22.3",
  "Send2Trash==1.8.3",
  "setuptools==75.8.0",
  "six==1.17.0",
  "sniffio==1.3.1",
  "sortedcontainers==2.4.0",
  "soupsieve==2.5",
  "SQLAlchemy==2.0.38",
  "stack_data==0.6.3",
  "tblib==3.1.0",
  "terminado==0.18.1",
  "tinycss2==1.4.0",
  "tomli==2.2.1",
  "toolz==1.0.0",
  "tornado==6.4.2",
  "traitlets==5.14.3",
  "types-python-dateutil==2.9.0.20241206",
  "typing_extensions==4.12.2",
  "typing_utils==0.1.0",
  "tzdata==2025.2",
  "uri-template==1.3.0",
  "urllib3==2.3.0",
  "wcwidth==0.2.13",
  "webcolors==24.11.1",
  "webencodings==0.5.1",
  "websocket-client==1.8.0",
  "wheel==0.45.1",
  "widgetsnbextension==4.0.13",
  "xarray==2025.7.1",
  "xyzservices==2025.4.0",
  "zict==3.0.0",
  "zipp==3.21.0",
  "zstandard==0.23.0",
]

[tool.jupytext]
formats = { "notebooks" = "ipynb", "book/notebooks" = "md:myst" }
notebook_metadata_filter = "-all,kernelspec"
cell_metadata_filter = "all,-trusted"

[tool.ruff.lint]
extend-select = ["I", "D"]
ignore = [
  "D101",
  "D102",
  "D103", # TODO: better docstrings for all functions, methods, and classes
  "D203",
  "D213", # preference over convlicting styles D211 and D212, respectively
  "D417", # TODO: parameter descriptions for all docstrings
  "F841", # TODO: reconsider defining variables that aren't used to prevent display
]

[tool.uv]
# TODO won't need "tools" with https://github.com/astral-sh/uv/issues/13268
default-groups = ["notebooks", "kernel", "tools"]

[tool.uv.sources]
torch = [
  { index = "pytorch-cpu" },
  # { index = "pytorch-cpu", marker = "sys_platform != 'linux'" },
  # { index = "pytorch-cu128", marker = "sys_platform == 'linux'" },
]

[[tool.uv.index]]
name = "pytorch-cpu"
url = "https://download.pytorch.org/whl/cpu"
explicit = true

[[tool.uv.index]]
name = "pytorch-cu128"
url = "https://download.pytorch.org/whl/cu128"
explicit = true<|MERGE_RESOLUTION|>--- conflicted
+++ resolved
@@ -3,13 +3,8 @@
 name = "oceandata-notebooks"
 description = "Tutorials for data from NASA's Ocean Biology Distributed Active Archive Center (OB.DAAC)"
 urls.Repository = "https://github.com/gsfc-oel/oceandata-notebooks"
-<<<<<<< HEAD
-license.text = "Apache-2.0"
-requires-python = ">=3.10"
-=======
 license.text = "NASA-1.3"
 requires-python = ">=3.11"
->>>>>>> b99cc239
 readme = "README.md"
 maintainers = [
   { "name" = "Ian Carroll", "email" = "ian.t.carroll@nasa.gov" },
